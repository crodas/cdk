--- conflicted
+++ resolved
@@ -9,7 +9,7 @@
 default = ["mint", "wallet"]
 swagger = ["dep:utoipa", "cashu/swagger"]
 bench = []
-wallet = ["cashu/wallet", "dep:reqwest"]
+wallet = ["cashu/wallet"]
 mint = ["cashu/mint", "dep:uuid"]
 
 [dependencies]
@@ -32,19 +32,6 @@
 utoipa = { version = "4", optional = true }
 futures = "0.3.31"
 anyhow = "1.0"
-<<<<<<< HEAD
-=======
-reqwest = { version = "0.12", default-features = false, features = [
-    "json",
-    "rustls-tls",
-    "rustls-tls-native-roots",
-    "socks",
-    "zstd",
-    "brotli",
-    "gzip",
-    "deflate",
-], optional = true }
->>>>>>> e5f2fb45
 serde_json = "1"
 serde_with = "3"
 
