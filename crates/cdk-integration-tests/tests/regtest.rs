//! Regtest Integration Tests
//!
//! This file contains tests that run against actual Lightning Network nodes in regtest mode.
//! These tests require a local development environment with LND nodes configured for regtest.
//!
//! Test Environment Setup:
//! - Uses actual LND nodes connected to a regtest Bitcoin network
//! - Tests real Lightning payment flows including invoice creation and payment
//! - Verifies mint behavior with actual Lightning Network interactions
//!
//! Running Tests:
//! - Requires CDK_TEST_REGTEST=1 environment variable to be set
//! - Requires properly configured LND nodes with TLS certificates and macaroons
//! - Uses real Bitcoin transactions in regtest mode

use std::sync::Arc;
use std::time::Duration;

use bip39::Mnemonic;
use cashu::ProofsMethods;
use cdk::amount::{Amount, SplitTarget};
use cdk::nuts::{
    CurrencyUnit, MeltOptions, MeltQuoteState, MintQuoteState, MintRequest, Mpp,
    NotificationPayload, PreMintSecrets,
};
use cdk::wallet::{HttpClient, MintConnector, Wallet, WalletSubscription};
<<<<<<< HEAD
use cdk::StreamExt;
use cdk_integration_tests::init_regtest::{get_lnd_dir, LND_RPC_ADDR};
use cdk_integration_tests::{get_mint_url_from_env, get_second_mint_url_from_env};
=======
use cdk_integration_tests::{get_mint_url_from_env, get_second_mint_url_from_env, get_test_client};
>>>>>>> 809d9c80
use cdk_sqlite::wallet::{self, memory};
use futures::join;
use tokio::time::timeout;

const LDK_URL: &str = "http://127.0.0.1:8089";

#[tokio::test(flavor = "multi_thread", worker_threads = 1)]
async fn test_internal_payment() {
    let ln_client = get_test_client().await;

    let wallet = Wallet::new(
        &get_mint_url_from_env(),
        CurrencyUnit::Sat,
        Arc::new(memory::empty().await.unwrap()),
        Mnemonic::generate(12).unwrap().to_seed_normalized(""),
        None,
    )
    .expect("failed to create new wallet");

    let mint_quote = wallet.mint_quote(100.into(), None).await.unwrap();

    ln_client
        .pay_invoice(mint_quote.request.clone())
        .await
        .expect("failed to pay invoice");

    let _proofs = wallet
        .wait_and_mint_quote(
            mint_quote.clone(),
            SplitTarget::default(),
            None,
            tokio::time::Duration::from_secs(15),
        )
        .await
        .expect("payment");

    assert!(wallet.total_balance().await.unwrap() == 100.into());

    let wallet_2 = Wallet::new(
        &get_mint_url_from_env(),
        CurrencyUnit::Sat,
        Arc::new(memory::empty().await.unwrap()),
        Mnemonic::generate(12).unwrap().to_seed_normalized(""),
        None,
    )
    .expect("failed to create new wallet");

    let mint_quote = wallet_2.mint_quote(10.into(), None).await.unwrap();

    let melt = wallet
        .melt_quote(mint_quote.request.clone(), None)
        .await
        .unwrap();

    assert_eq!(melt.amount, 10.into());

    let _melted = wallet.melt(&melt.id).await.unwrap();

    let _proofs = wallet_2
        .wait_and_mint_quote(
            mint_quote.clone(),
            SplitTarget::default(),
            None,
            tokio::time::Duration::from_secs(15),
        )
        .await
        .expect("payment");

    // let check_paid = match get_mint_port("0") {
    //     8085 => {
    //         let cln_one_dir = get_cln_dir(&get_temp_dir(), "one");
    //         let cln_client = ClnClient::new(cln_one_dir.clone(), None).await.unwrap();

    //         let payment_hash = Bolt11Invoice::from_str(&mint_quote.request).unwrap();
    //         cln_client
    //             .check_incoming_payment_status(&payment_hash.payment_hash().to_string())
    //             .await
    //             .expect("Could not check invoice")
    //     }
    //     8087 => {
    //         let lnd_two_dir = get_lnd_dir(&get_temp_dir(), "two");
    //         let lnd_client = LndClient::new(
    //             format!("https://{}", LND_TWO_RPC_ADDR),
    //             get_lnd_cert_file_path(&lnd_two_dir),
    //             get_lnd_macaroon_path(&lnd_two_dir),
    //         )
    //         .await
    //         .unwrap();
    //         let payment_hash = Bolt11Invoice::from_str(&mint_quote.request).unwrap();
    //         lnd_client
    //             .check_incoming_payment_status(&payment_hash.payment_hash().to_string())
    //             .await
    //             .expect("Could not check invoice")
    //     }
    //     _ => panic!("Unknown mint port"),
    // };

    // match check_paid {
    //     InvoiceStatus::Unpaid => (),
    //     _ => {
    //         panic!("Invoice has incorrect status: {:?}", check_paid);
    //     }
    // }

    let wallet_2_balance = wallet_2.total_balance().await.unwrap();

    assert!(wallet_2_balance == 10.into());

    let wallet_1_balance = wallet.total_balance().await.unwrap();

    assert!(wallet_1_balance == 90.into());
}

#[tokio::test(flavor = "multi_thread", worker_threads = 1)]
async fn test_websocket_connection() {
    let wallet = Wallet::new(
        &get_mint_url_from_env(),
        CurrencyUnit::Sat,
        Arc::new(wallet::memory::empty().await.unwrap()),
        Mnemonic::generate(12).unwrap().to_seed_normalized(""),
        None,
    )
    .expect("failed to create new wallet");

    // Create a small mint quote to test notifications
    let mint_quote = wallet.mint_quote(10.into(), None).await.unwrap();

    // Subscribe to notifications for this quote
    let mut subscription = wallet
        .subscribe(WalletSubscription::Bolt11MintQuoteState(vec![mint_quote
            .id
            .clone()]))
        .await;

    // First check we get the unpaid state
    let msg = timeout(Duration::from_secs(10), subscription.recv())
        .await
        .expect("timeout waiting for unpaid notification")
        .expect("No paid notification received");

    match msg {
        NotificationPayload::MintQuoteBolt11Response(response) => {
            assert_eq!(response.quote.to_string(), mint_quote.id);
            assert_eq!(response.state, MintQuoteState::Unpaid);
        }
        _ => panic!("Unexpected notification type"),
    }

    let ln_client = get_test_client().await;
    ln_client
        .pay_invoice(mint_quote.request)
        .await
        .expect("failed to pay invoice");

    // Wait for paid notification with 10 second timeout
    let msg = timeout(Duration::from_secs(10), subscription.recv())
        .await
        .expect("timeout waiting for paid notification")
        .expect("No paid notification received");

    match msg {
        NotificationPayload::MintQuoteBolt11Response(response) => {
            assert_eq!(response.quote.to_string(), mint_quote.id);
            assert_eq!(response.state, MintQuoteState::Paid);
        }
        _ => panic!("Unexpected notification type"),
    }
}

#[tokio::test(flavor = "multi_thread", worker_threads = 1)]
async fn test_multimint_melt() {
    if get_mint_url_from_env() == LDK_URL {
        return;
    }

    let ln_client = get_test_client().await;

    let db = Arc::new(memory::empty().await.unwrap());
    let wallet1 = Wallet::new(
        &get_mint_url_from_env(),
        CurrencyUnit::Sat,
        db,
        Mnemonic::generate(12).unwrap().to_seed_normalized(""),
        None,
    )
    .expect("failed to create new wallet");

    let db = Arc::new(memory::empty().await.unwrap());
    let wallet2 = Wallet::new(
        &get_second_mint_url_from_env(),
        CurrencyUnit::Sat,
        db,
        Mnemonic::generate(12).unwrap().to_seed_normalized(""),
        None,
    )
    .expect("failed to create new wallet");

    let mint_amount = Amount::from(100);

    // Fund the wallets
    let quote = wallet1.mint_quote(mint_amount, None).await.unwrap();
    ln_client
        .pay_invoice(quote.request.clone())
        .await
        .expect("failed to pay invoice");

    let _proofs = wallet1
        .wait_and_mint_quote(
            quote.clone(),
            SplitTarget::default(),
            None,
            tokio::time::Duration::from_secs(15),
        )
        .await
        .expect("payment");

    let quote = wallet2.mint_quote(mint_amount, None).await.unwrap();
    ln_client
        .pay_invoice(quote.request.clone())
        .await
        .expect("failed to pay invoice");

    let _proofs = wallet2
        .wait_and_mint_quote(
            quote.clone(),
            SplitTarget::default(),
            None,
            tokio::time::Duration::from_secs(15),
        )
        .await
        .expect("payment");

    // Get an invoice
    let invoice = ln_client.create_invoice(Some(50)).await.unwrap();

    // Get multi-part melt quotes
    let melt_options = MeltOptions::Mpp {
        mpp: Mpp {
            amount: Amount::from(25000),
        },
    };
    let quote_1 = wallet1
        .melt_quote(invoice.clone(), Some(melt_options))
        .await
        .expect("Could not get melt quote");
    let quote_2 = wallet2
        .melt_quote(invoice.clone(), Some(melt_options))
        .await
        .expect("Could not get melt quote");

    // Multimint pay invoice
    let result1 = wallet1.melt(&quote_1.id);
    let result2 = wallet2.melt(&quote_2.id);
    let result = join!(result1, result2);

    // Unpack results
    let result1 = result.0.unwrap();
    let result2 = result.1.unwrap();

    // Check
    assert!(result1.state == result2.state);
    assert!(result1.state == MeltQuoteState::Paid);
}

#[tokio::test(flavor = "multi_thread", worker_threads = 1)]
async fn test_cached_mint() {
    let ln_client = get_test_client().await;
    let wallet = Wallet::new(
        &get_mint_url_from_env(),
        CurrencyUnit::Sat,
        Arc::new(memory::empty().await.unwrap()),
        Mnemonic::generate(12).unwrap().to_seed_normalized(""),
        None,
    )
    .expect("failed to create new wallet");

    let mint_amount = Amount::from(100);

    let quote = wallet.mint_quote(mint_amount, None).await.unwrap();
    ln_client
        .pay_invoice(quote.request.clone())
        .await
        .expect("failed to pay invoice");

    let mut payment_streams = wallet.payment_stream(&quote);

    let _ = payment_streams.next().await;

    let active_keyset_id = wallet.fetch_active_keyset().await.unwrap().id;
    let http_client = HttpClient::new(get_mint_url_from_env().parse().unwrap(), None);
    let premint_secrets =
        PreMintSecrets::random(active_keyset_id, 100.into(), &SplitTarget::default()).unwrap();

    let mut request = MintRequest {
        quote: quote.id,
        outputs: premint_secrets.blinded_messages(),
        signature: None,
    };

    let secret_key = quote.secret_key;

    request
        .sign(secret_key.expect("Secret key on quote"))
        .unwrap();

    let response = http_client.post_mint(request.clone()).await.unwrap();
    let response1 = http_client.post_mint(request).await.unwrap();

    assert!(response == response1);
}

#[tokio::test(flavor = "multi_thread", worker_threads = 1)]
async fn test_regtest_melt_amountless() {
    let ln_client = get_test_client().await;

    let wallet = Wallet::new(
        &get_mint_url_from_env(),
        CurrencyUnit::Sat,
        Arc::new(memory::empty().await.unwrap()),
        Mnemonic::generate(12).unwrap().to_seed_normalized(""),
        None,
    )
    .expect("failed to create new wallet");

    let mint_amount = Amount::from(100);

    let mint_quote = wallet.mint_quote(mint_amount, None).await.unwrap();

    assert_eq!(mint_quote.amount, Some(mint_amount));

    ln_client
        .pay_invoice(mint_quote.request)
        .await
        .expect("failed to pay invoice");

    let proofs = wallet
        .mint(&mint_quote.id, SplitTarget::default(), None)
        .await
        .unwrap();

    let amount = proofs.total_amount().unwrap();

    assert!(mint_amount == amount);

    let invoice = ln_client.create_invoice(None).await.unwrap();

    let options = MeltOptions::new_amountless(5_000);

    let melt_quote = wallet
        .melt_quote(invoice.clone(), Some(options))
        .await
        .unwrap();

    let melt = wallet.melt(&melt_quote.id).await.unwrap();

    assert!(melt.amount == 5.into());
}

#[tokio::test(flavor = "multi_thread", worker_threads = 1)]
async fn test_attempt_to_mint_unpaid() {
    let wallet = Wallet::new(
        &get_mint_url_from_env(),
        CurrencyUnit::Sat,
        Arc::new(memory::empty().await.unwrap()),
        Mnemonic::generate(12).unwrap().to_seed_normalized(""),
        None,
    )
    .expect("failed to create new wallet");

    let mint_amount = Amount::from(100);

    let mint_quote = wallet.mint_quote(mint_amount, None).await.unwrap();

    assert_eq!(mint_quote.amount, Some(mint_amount));

    let proofs = wallet
        .mint(&mint_quote.id, SplitTarget::default(), None)
        .await;

    match proofs {
        Err(err) => {
            if !matches!(err, cdk::Error::UnpaidQuote) {
                panic!("Wrong error quote should be unpaid: {}", err);
            }
        }
        Ok(_) => {
            panic!("Minting should not be allowed");
        }
    }

    let mint_quote = wallet.mint_quote(mint_amount, None).await.unwrap();

    let state = wallet.mint_quote_state(&mint_quote.id).await.unwrap();

    assert!(state.state == MintQuoteState::Unpaid);

    let proofs = wallet
        .mint(&mint_quote.id, SplitTarget::default(), None)
        .await;

    match proofs {
        Err(err) => {
            if !matches!(err, cdk::Error::UnpaidQuote) {
                panic!("Wrong error quote should be unpaid: {}", err);
            }
        }
        Ok(_) => {
            panic!("Minting should not be allowed");
        }
    }
}<|MERGE_RESOLUTION|>--- conflicted
+++ resolved
@@ -24,13 +24,7 @@
     NotificationPayload, PreMintSecrets,
 };
 use cdk::wallet::{HttpClient, MintConnector, Wallet, WalletSubscription};
-<<<<<<< HEAD
-use cdk::StreamExt;
-use cdk_integration_tests::init_regtest::{get_lnd_dir, LND_RPC_ADDR};
-use cdk_integration_tests::{get_mint_url_from_env, get_second_mint_url_from_env};
-=======
 use cdk_integration_tests::{get_mint_url_from_env, get_second_mint_url_from_env, get_test_client};
->>>>>>> 809d9c80
 use cdk_sqlite::wallet::{self, memory};
 use futures::join;
 use tokio::time::timeout;
@@ -315,9 +309,15 @@
         .await
         .expect("failed to pay invoice");
 
-    let mut payment_streams = wallet.payment_stream(&quote);
-
-    let _ = payment_streams.next().await;
+    let _proofs = wallet
+        .wait_and_mint_quote(
+            quote.clone(),
+            SplitTarget::default(),
+            None,
+            tokio::time::Duration::from_secs(15),
+        )
+        .await
+        .expect("payment");
 
     let active_keyset_id = wallet.fetch_active_keyset().await.unwrap().id;
     let http_client = HttpClient::new(get_mint_url_from_env().parse().unwrap(), None);
